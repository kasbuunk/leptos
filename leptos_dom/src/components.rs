mod dyn_child;
mod each;
mod fragment;
mod unit;

use crate::{hydration::HydrationCtx, Comment, IntoView, View};
#[cfg(all(target_arch = "wasm32", feature = "web"))]
use crate::{mount_child, MountKind, Mountable};
pub use dyn_child::*;
pub use each::*;
pub use fragment::*;
use leptos_reactive::Scope;
use std::borrow::Cow;
pub use unit::*;
#[cfg(all(target_arch = "wasm32", feature = "web"))]
use wasm_bindgen::JsCast;

/// The core foundational leptos components.
#[derive(Debug, educe::Educe)]
#[educe(Default, Clone, PartialEq, Eq)]
pub enum CoreComponent {
  /// The [`Unit`] component.
  #[educe(Default)]
  Unit(UnitRepr),
  /// The [`DynChild`] component.
  DynChild(DynChildRepr),
  /// The [`EachKey`] component.
  Each(EachRepr),
}

/// Custom leptos component.
#[derive(Debug, Clone, PartialEq, Eq)]
pub struct ComponentRepr {
  #[cfg(all(target_arch = "wasm32", feature = "web"))]
  pub(crate) document_fragment: web_sys::DocumentFragment,
  #[cfg(debug_assertions)]
  name: Cow<'static, str>,
  #[cfg(debug_assertions)]
  _opening: Comment,
  /// The children of the component.
  pub children: Vec<View>,
  closing: Comment,
  #[cfg(not(all(target_arch = "wasm32", feature = "web")))]
  pub(crate) id: usize,
}

#[cfg(all(target_arch = "wasm32", feature = "web"))]
impl Mountable for ComponentRepr {
  fn get_mountable_node(&self) -> web_sys::Node {
    self
      .document_fragment
      .unchecked_ref::<web_sys::Node>()
      .to_owned()
  }

  fn get_opening_node(&self) -> web_sys::Node {
    #[cfg(debug_assertions)]
    return self._opening.node.clone();

    #[cfg(not(debug_assertions))]
    return if let Some(child) = self.children.get(0) {
      child.get_opening_node()
    } else {
      self.closing.node.clone()
    };
  }
}

impl IntoView for ComponentRepr {
  #[cfg_attr(debug_assertions, instrument(level = "trace", name = "<Component />", skip_all, fields(name = %self.name)))]
  fn into_view(self, _: Scope) -> View {
    #[cfg(all(target_arch = "wasm32", feature = "web"))]
    if !HydrationCtx::is_hydrating() {
      for child in &self.children {
        mount_child(MountKind::Before(&self.closing.node), child);
      }
    }

    View::Component(self)
  }
}

impl ComponentRepr {
  /// Creates a new [`Component`].
  pub fn new(name: impl Into<Cow<'static, str>>) -> Self {
    let name = name.into();

    let id = HydrationCtx::id();

    let markers = (
      Comment::new(Cow::Owned(format!("</{name}>")), id, true),
      #[cfg(debug_assertions)]
      Comment::new(Cow::Owned(format!("<{name}>")), id, false),
    );

    #[cfg(all(target_arch = "wasm32", feature = "web"))]
    let document_fragment = {
      let fragment = crate::document().create_document_fragment();

      // Insert the comments into the document fragment
      // so they can serve as our references when inserting
      // future nodes
      if !HydrationCtx::is_hydrating() {
        #[cfg(debug_assertions)]
        fragment
          .append_with_node_2(&markers.1.node, &markers.0.node)
          .expect("append to not err");
        #[cfg(not(debug_assertions))]
        fragment
          .append_with_node_1(&markers.0.node)
          .expect("append to not err");
      }

      fragment
    };

    Self {
      #[cfg(all(target_arch = "wasm32", feature = "web"))]
      document_fragment,
      #[cfg(debug_assertions)]
      _opening: markers.1,
      closing: markers.0,
      #[cfg(debug_assertions)]
      name,
      children: Vec::with_capacity(1),
      #[cfg(not(all(target_arch = "wasm32", feature = "web")))]
      id,
    }
  }
}

/// A user-defined `leptos` component.
pub struct Component<F, V>
where
  F: FnOnce(Scope) -> V,
  V: IntoView,
{
  name: Cow<'static, str>,
  children_fn: F,
}

impl<F, V> Component<F, V>
where
  F: FnOnce(Scope) -> V,
  V: IntoView,
{
  /// Creates a new component.
  pub fn new(name: impl Into<Cow<'static, str>>, f: F) -> Self {
    Self {
      name: name.into(),
      children_fn: f,
    }
  }
}

impl<F, V> IntoView for Component<F, V>
where
  F: FnOnce(Scope) -> V,
  V: IntoView,
{
  fn into_view(self, cx: Scope) -> View {
    let Self { name, children_fn } = self;

    let mut repr = ComponentRepr::new(name);

<<<<<<< HEAD
    let (child, _) =
      cx.run_child_scope(|cx| cx.untrack(|| children_fn(cx)));
=======
    let (child, disposer) =
      cx.run_child_scope(|cx| cx.untrack(|| children_fn(cx).into_view(cx)));
>>>>>>> 74ea50a2

    repr.children.push(child);

    repr.into_view(cx)
  }
}<|MERGE_RESOLUTION|>--- conflicted
+++ resolved
@@ -163,13 +163,8 @@
 
     let mut repr = ComponentRepr::new(name);
 
-<<<<<<< HEAD
-    let (child, _) =
-      cx.run_child_scope(|cx| cx.untrack(|| children_fn(cx)));
-=======
     let (child, disposer) =
       cx.run_child_scope(|cx| cx.untrack(|| children_fn(cx).into_view(cx)));
->>>>>>> 74ea50a2
 
     repr.children.push(child);
 
