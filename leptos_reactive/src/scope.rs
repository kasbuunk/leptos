--- conflicted
+++ resolved
@@ -362,18 +362,14 @@
     }
 }
 
-<<<<<<< HEAD
+#[cfg_attr(
+    any(debug_assertions, features = "ssr"),
+    instrument(level = "trace", skip_all,)
+)]
 fn push_cleanup(
     cx: Scope,
     cleanup_fn: Box<dyn FnOnce()>,
 ) {
-=======
-#[cfg_attr(
-    any(debug_assertions, features = "ssr"),
-    instrument(level = "trace", skip_all,)
-)]
-fn push_cleanup(cx: Scope, cleanup_fn: Box<dyn FnOnce()>) {
->>>>>>> 72414b79
     _ = with_runtime(cx.runtime, |runtime| {
         if let Some(owner) = runtime.owner.get() {
             let mut cleanups = runtime.on_cleanups.borrow_mut();
